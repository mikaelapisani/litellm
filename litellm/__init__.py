### Hide pydantic namespace conflict warnings globally ###
import warnings

warnings.filterwarnings("ignore", message=".*conflict with protected namespace.*")
### INIT VARIABLES ###
import threading, requests, os
from typing import Callable, List, Optional, Dict, Union, Any, Literal
from litellm.llms.custom_httpx.http_handler import AsyncHTTPHandler, HTTPHandler
from litellm.caching import Cache
from litellm._logging import (
    set_verbose,
    _turn_on_debug,
    verbose_logger,
    json_logs,
    _turn_on_json,
)
from litellm.proxy._types import (
    KeyManagementSystem,
    KeyManagementSettings,
    LiteLLM_UpperboundKeyGenerateParams,
)
import httpx
import dotenv

litellm_mode = os.getenv("LITELLM_MODE", "DEV")  # "PRODUCTION", "DEV"
if litellm_mode == "DEV":
    dotenv.load_dotenv()
#############################################
if set_verbose == True:
    _turn_on_debug()
#############################################
### Callbacks /Logging / Success / Failure Handlers ###
input_callback: List[Union[str, Callable]] = []
success_callback: List[Union[str, Callable]] = []
failure_callback: List[Union[str, Callable]] = []
service_callback: List[Union[str, Callable]] = []
_custom_logger_compatible_callbacks_literal = Literal["lago", "openmeter"]
callbacks: List[Union[Callable, _custom_logger_compatible_callbacks_literal]] = []
_langfuse_default_tags: Optional[
    List[
        Literal[
            "user_api_key_alias",
            "user_api_key_user_id",
            "user_api_key_user_email",
            "user_api_key_team_alias",
            "semantic-similarity",
            "proxy_base_url",
        ]
    ]
] = None
_async_input_callback: List[Callable] = (
    []
)  # internal variable - async custom callbacks are routed here.
_async_success_callback: List[Union[str, Callable]] = (
    []
)  # internal variable - async custom callbacks are routed here.
_async_failure_callback: List[Callable] = (
    []
)  # internal variable - async custom callbacks are routed here.
pre_call_rules: List[Callable] = []
post_call_rules: List[Callable] = []
turn_off_message_logging: Optional[bool] = False
log_raw_request_response: bool = False
redact_messages_in_exceptions: Optional[bool] = False
store_audit_logs = False  # Enterprise feature, allow users to see audit logs
## end of callbacks #############

email: Optional[str] = (
    None  # Not used anymore, will be removed in next MAJOR release - https://github.com/BerriAI/litellm/discussions/648
)
token: Optional[str] = (
    None  # Not used anymore, will be removed in next MAJOR release - https://github.com/BerriAI/litellm/discussions/648
)
telemetry = True
max_tokens = 256  # OpenAI Defaults
drop_params = False
modify_params = False
retry = True
### AUTH ###
api_key: Optional[str] = None
openai_key: Optional[str] = None
databricks_key: Optional[str] = None
azure_key: Optional[str] = None
anthropic_key: Optional[str] = None
replicate_key: Optional[str] = None
cohere_key: Optional[str] = None
clarifai_key: Optional[str] = None
maritalk_key: Optional[str] = None
ai21_key: Optional[str] = None
ollama_key: Optional[str] = None
openrouter_key: Optional[str] = None
predibase_key: Optional[str] = None
huggingface_key: Optional[str] = None
vertex_project: Optional[str] = None
vertex_location: Optional[str] = None
predibase_tenant_id: Optional[str] = None
togetherai_api_key: Optional[str] = None
cloudflare_api_key: Optional[str] = None
baseten_key: Optional[str] = None
aleph_alpha_key: Optional[str] = None
nlp_cloud_key: Optional[str] = None
common_cloud_provider_auth_params: dict = {
    "params": ["project", "region_name", "token"],
    "providers": ["vertex_ai", "bedrock", "watsonx", "azure"],
}
use_client: bool = False
ssl_verify: bool = True
ssl_certificate: Optional[str] = None
disable_streaming_logging: bool = False
in_memory_llm_clients_cache: dict = {}
### GUARDRAILS ###
llamaguard_model_name: Optional[str] = None
openai_moderations_model_name: Optional[str] = None
presidio_ad_hoc_recognizers: Optional[str] = None
google_moderation_confidence_threshold: Optional[float] = None
llamaguard_unsafe_content_categories: Optional[str] = None
blocked_user_list: Optional[Union[str, List]] = None
banned_keywords_list: Optional[Union[str, List]] = None
llm_guard_mode: Literal["all", "key-specific", "request-specific"] = "all"
##################
### PREVIEW FEATURES ###
enable_preview_features: bool = False
##################
logging: bool = True
caching: bool = (
    False  # Not used anymore, will be removed in next MAJOR release - https://github.com/BerriAI/litellm/discussions/648
)
caching_with_models: bool = (
    False  # # Not used anymore, will be removed in next MAJOR release - https://github.com/BerriAI/litellm/discussions/648
)
cache: Optional[Cache] = (
    None  # cache object <- use this - https://docs.litellm.ai/docs/caching
)
default_in_memory_ttl: Optional[float] = None
default_redis_ttl: Optional[float] = None
model_alias_map: Dict[str, str] = {}
model_group_alias_map: Dict[str, str] = {}
max_budget: float = 0.0  # set the max budget across all providers
budget_duration: Optional[str] = (
    None  # proxy only - resets budget after fixed duration. You can set duration as seconds ("30s"), minutes ("30m"), hours ("30h"), days ("30d").
)
default_soft_budget: float = (
    50.0  # by default all litellm proxy keys have a soft budget of 50.0
)
_openai_finish_reasons = ["stop", "length", "function_call", "content_filter", "null"]
_openai_completion_params = [
    "functions",
    "function_call",
    "temperature",
    "temperature",
    "top_p",
    "n",
    "stream",
    "stop",
    "max_tokens",
    "presence_penalty",
    "frequency_penalty",
    "logit_bias",
    "user",
    "request_timeout",
    "api_base",
    "api_version",
    "api_key",
    "deployment_id",
    "organization",
    "base_url",
    "default_headers",
    "timeout",
    "response_format",
    "seed",
    "tools",
    "tool_choice",
    "max_retries",
]
_litellm_completion_params = [
    "metadata",
    "acompletion",
    "caching",
    "mock_response",
    "api_key",
    "api_version",
    "api_base",
    "force_timeout",
    "logger_fn",
    "verbose",
    "custom_llm_provider",
    "litellm_logging_obj",
    "litellm_call_id",
    "use_client",
    "id",
    "fallbacks",
    "azure",
    "headers",
    "model_list",
    "num_retries",
    "context_window_fallback_dict",
    "roles",
    "final_prompt_value",
    "bos_token",
    "eos_token",
    "request_timeout",
    "complete_response",
    "self",
    "client",
    "rpm",
    "tpm",
    "input_cost_per_token",
    "output_cost_per_token",
    "hf_model_name",
    "model_info",
    "proxy_server_request",
    "preset_cache_key",
]
_current_cost = 0  # private variable, used if max budget is set
error_logs: Dict = {}
add_function_to_prompt: bool = (
    False  # if function calling not supported by api, append function call details to system prompt
)
client_session: Optional[httpx.Client] = None
aclient_session: Optional[httpx.AsyncClient] = None
model_fallbacks: Optional[List] = None  # Deprecated for 'litellm.fallbacks'
model_cost_map_url: str = (
    "https://raw.githubusercontent.com/BerriAI/litellm/main/model_prices_and_context_window.json"
)
suppress_debug_info = False
dynamodb_table_name: Optional[str] = None
s3_callback_params: Optional[Dict] = None
generic_logger_headers: Optional[Dict] = None
default_key_generate_params: Optional[Dict] = None
upperbound_key_generate_params: Optional[LiteLLM_UpperboundKeyGenerateParams] = None
default_user_params: Optional[Dict] = None
default_team_settings: Optional[List] = None
max_user_budget: Optional[float] = None
max_end_user_budget: Optional[float] = None
#### RELIABILITY ####
request_timeout: float = 6000
module_level_aclient = AsyncHTTPHandler(timeout=request_timeout)
module_level_client = HTTPHandler(timeout=request_timeout)
num_retries: Optional[int] = None  # per model endpoint
default_fallbacks: Optional[List] = None
fallbacks: Optional[List] = None
context_window_fallbacks: Optional[List] = None
allowed_fails: int = 0
num_retries_per_request: Optional[int] = (
    None  # for the request overall (incl. fallbacks + model retries)
)
####### SECRET MANAGERS #####################
secret_manager_client: Optional[Any] = (
    None  # list of instantiated key management clients - e.g. azure kv, infisical, etc.
)
_google_kms_resource_name: Optional[str] = None
_key_management_system: Optional[KeyManagementSystem] = None
_key_management_settings: Optional[KeyManagementSettings] = None
#### PII MASKING ####
output_parse_pii: bool = False
#############################################


def get_model_cost_map(url: str):
    if (
        os.getenv("LITELLM_LOCAL_MODEL_COST_MAP", False) == True
        or os.getenv("LITELLM_LOCAL_MODEL_COST_MAP", False) == "True"
    ):
        import importlib.resources
        import json

        with importlib.resources.open_text(
            "litellm", "model_prices_and_context_window_backup.json"
        ) as f:
            content = json.load(f)
            return content

    try:
        with requests.get(
            url, timeout=5
        ) as response:  # set a 5 second timeout for the get request
            response.raise_for_status()  # Raise an exception if the request is unsuccessful
            content = response.json()
            return content
    except Exception as e:
        import importlib.resources
        import json

        with importlib.resources.open_text(
            "litellm", "model_prices_and_context_window_backup.json"
        ) as f:
            content = json.load(f)
            return content


model_cost = get_model_cost_map(url=model_cost_map_url)
custom_prompt_dict: Dict[str, dict] = {}


####### THREAD-SPECIFIC DATA ###################
class MyLocal(threading.local):
    def __init__(self):
        self.user = "Hello World"


_thread_context = MyLocal()


def identify(event_details):
    # Store user in thread local data
    if "user" in event_details:
        _thread_context.user = event_details["user"]


####### ADDITIONAL PARAMS ################### configurable params if you use proxy models like Helicone, map spend to org id, etc.
api_base = None
headers = None
api_version = None
organization = None
project = None
config_path = None
####### COMPLETION MODELS ###################
open_ai_chat_completion_models: List = []
open_ai_text_completion_models: List = []
cohere_models: List = []
cohere_chat_models: List = []
mistral_chat_models: List = []
anthropic_models: List = []
openrouter_models: List = []
vertex_language_models: List = []
vertex_vision_models: List = []
vertex_chat_models: List = []
vertex_code_chat_models: List = []
vertex_text_models: List = []
vertex_code_text_models: List = []
vertex_embedding_models: List = []
vertex_anthropic_models: List = []
ai21_models: List = []
nlp_cloud_models: List = []
aleph_alpha_models: List = []
bedrock_models: List = []
deepinfra_models: List = []
perplexity_models: List = []
watsonx_models: List = []
for key, value in model_cost.items():
    if value.get("litellm_provider") == "openai":
        open_ai_chat_completion_models.append(key)
    elif value.get("litellm_provider") == "text-completion-openai":
        open_ai_text_completion_models.append(key)
    elif value.get("litellm_provider") == "cohere":
        cohere_models.append(key)
    elif value.get("litellm_provider") == "cohere_chat":
        cohere_chat_models.append(key)
    elif value.get("litellm_provider") == "mistral":
        mistral_chat_models.append(key)
    elif value.get("litellm_provider") == "anthropic":
        anthropic_models.append(key)
    elif value.get("litellm_provider") == "openrouter":
        openrouter_models.append(key)
    elif value.get("litellm_provider") == "vertex_ai-text-models":
        vertex_text_models.append(key)
    elif value.get("litellm_provider") == "vertex_ai-code-text-models":
        vertex_code_text_models.append(key)
    elif value.get("litellm_provider") == "vertex_ai-language-models":
        vertex_language_models.append(key)
    elif value.get("litellm_provider") == "vertex_ai-vision-models":
        vertex_vision_models.append(key)
    elif value.get("litellm_provider") == "vertex_ai-chat-models":
        vertex_chat_models.append(key)
    elif value.get("litellm_provider") == "vertex_ai-code-chat-models":
        vertex_code_chat_models.append(key)
    elif value.get("litellm_provider") == "vertex_ai-embedding-models":
        vertex_embedding_models.append(key)
    elif value.get("litellm_provider") == "vertex_ai-anthropic_models":
        key = key.replace("vertex_ai/", "")
        vertex_anthropic_models.append(key)
    elif value.get("litellm_provider") == "ai21":
        ai21_models.append(key)
    elif value.get("litellm_provider") == "nlp_cloud":
        nlp_cloud_models.append(key)
    elif value.get("litellm_provider") == "aleph_alpha":
        aleph_alpha_models.append(key)
    elif value.get("litellm_provider") == "bedrock":
        bedrock_models.append(key)
    elif value.get("litellm_provider") == "deepinfra":
        deepinfra_models.append(key)
    elif value.get("litellm_provider") == "perplexity":
        perplexity_models.append(key)
    elif value.get("litellm_provider") == "watsonx":
        watsonx_models.append(key)

# known openai compatible endpoints - we'll eventually move this list to the model_prices_and_context_window.json dictionary
openai_compatible_endpoints: List = [
    "api.perplexity.ai",
    "api.endpoints.anyscale.com/v1",
    "api.deepinfra.com/v1/openai",
    "api.mistral.ai/v1",
    "api.groq.com/openai/v1",
    "api.deepseek.com/v1",
    "api.together.xyz/v1",
    "inference.friendli.ai/v1",
]

# this is maintained for Exception Mapping
openai_compatible_providers: List = [
    "anyscale",
    "mistral",
    "groq",
    "deepseek",
    "deepinfra",
    "perplexity",
    "xinference",
    "together_ai",
    "fireworks_ai",
<<<<<<< HEAD
    "friendliai",
=======
    "azure_ai",
>>>>>>> 06ac381d
]


# well supported replicate llms
replicate_models: List = [
    # llama replicate supported LLMs
    "replicate/llama-2-70b-chat:2796ee9483c3fd7aa2e171d38f4ca12251a30609463dcfd4cd76703f22e96cdf",
    "a16z-infra/llama-2-13b-chat:2a7f981751ec7fdf87b5b91ad4db53683a98082e9ff7bfd12c8cd5ea85980a52",
    "meta/codellama-13b:1c914d844307b0588599b8393480a3ba917b660c7e9dfae681542b5325f228db",
    # Vicuna
    "replicate/vicuna-13b:6282abe6a492de4145d7bb601023762212f9ddbbe78278bd6771c8b3b2f2a13b",
    "joehoover/instructblip-vicuna13b:c4c54e3c8c97cd50c2d2fec9be3b6065563ccf7d43787fb99f84151b867178fe",
    # Flan T-5
    "daanelson/flan-t5-large:ce962b3f6792a57074a601d3979db5839697add2e4e02696b3ced4c022d4767f",
    # Others
    "replicate/dolly-v2-12b:ef0e1aefc61f8e096ebe4db6b2bacc297daf2ef6899f0f7e001ec445893500e5",
    "replit/replit-code-v1-3b:b84f4c074b807211cd75e3e8b1589b6399052125b4c27106e43d47189e8415ad",
]

clarifai_models: List = [
    "clarifai/meta.Llama-3.Llama-3-8B-Instruct",
    "clarifai/gcp.generate.gemma-1_1-7b-it",
    "clarifai/mistralai.completion.mixtral-8x22B",
    "clarifai/cohere.generate.command-r-plus",
    "clarifai/databricks.drbx.dbrx-instruct",
    "clarifai/mistralai.completion.mistral-large",
    "clarifai/mistralai.completion.mistral-medium",
    "clarifai/mistralai.completion.mistral-small",
    "clarifai/mistralai.completion.mixtral-8x7B-Instruct-v0_1",
    "clarifai/gcp.generate.gemma-2b-it",
    "clarifai/gcp.generate.gemma-7b-it",
    "clarifai/deci.decilm.deciLM-7B-instruct",
    "clarifai/mistralai.completion.mistral-7B-Instruct",
    "clarifai/gcp.generate.gemini-pro",
    "clarifai/anthropic.completion.claude-v1",
    "clarifai/anthropic.completion.claude-instant-1_2",
    "clarifai/anthropic.completion.claude-instant",
    "clarifai/anthropic.completion.claude-v2",
    "clarifai/anthropic.completion.claude-2_1",
    "clarifai/meta.Llama-2.codeLlama-70b-Python",
    "clarifai/meta.Llama-2.codeLlama-70b-Instruct",
    "clarifai/openai.completion.gpt-3_5-turbo-instruct",
    "clarifai/meta.Llama-2.llama2-7b-chat",
    "clarifai/meta.Llama-2.llama2-13b-chat",
    "clarifai/meta.Llama-2.llama2-70b-chat",
    "clarifai/openai.chat-completion.gpt-4-turbo",
    "clarifai/microsoft.text-generation.phi-2",
    "clarifai/meta.Llama-2.llama2-7b-chat-vllm",
    "clarifai/upstage.solar.solar-10_7b-instruct",
    "clarifai/openchat.openchat.openchat-3_5-1210",
    "clarifai/togethercomputer.stripedHyena.stripedHyena-Nous-7B",
    "clarifai/gcp.generate.text-bison",
    "clarifai/meta.Llama-2.llamaGuard-7b",
    "clarifai/fblgit.una-cybertron.una-cybertron-7b-v2",
    "clarifai/openai.chat-completion.GPT-4",
    "clarifai/openai.chat-completion.GPT-3_5-turbo",
    "clarifai/ai21.complete.Jurassic2-Grande",
    "clarifai/ai21.complete.Jurassic2-Grande-Instruct",
    "clarifai/ai21.complete.Jurassic2-Jumbo-Instruct",
    "clarifai/ai21.complete.Jurassic2-Jumbo",
    "clarifai/ai21.complete.Jurassic2-Large",
    "clarifai/cohere.generate.cohere-generate-command",
    "clarifai/wizardlm.generate.wizardCoder-Python-34B",
    "clarifai/wizardlm.generate.wizardLM-70B",
    "clarifai/tiiuae.falcon.falcon-40b-instruct",
    "clarifai/togethercomputer.RedPajama.RedPajama-INCITE-7B-Chat",
    "clarifai/gcp.generate.code-gecko",
    "clarifai/gcp.generate.code-bison",
    "clarifai/mistralai.completion.mistral-7B-OpenOrca",
    "clarifai/mistralai.completion.openHermes-2-mistral-7B",
    "clarifai/wizardlm.generate.wizardLM-13B",
    "clarifai/huggingface-research.zephyr.zephyr-7B-alpha",
    "clarifai/wizardlm.generate.wizardCoder-15B",
    "clarifai/microsoft.text-generation.phi-1_5",
    "clarifai/databricks.Dolly-v2.dolly-v2-12b",
    "clarifai/bigcode.code.StarCoder",
    "clarifai/salesforce.xgen.xgen-7b-8k-instruct",
    "clarifai/mosaicml.mpt.mpt-7b-instruct",
    "clarifai/anthropic.completion.claude-3-opus",
    "clarifai/anthropic.completion.claude-3-sonnet",
    "clarifai/gcp.generate.gemini-1_5-pro",
    "clarifai/gcp.generate.imagen-2",
    "clarifai/salesforce.blip.general-english-image-caption-blip-2",
]


huggingface_models: List = [
    "meta-llama/Llama-2-7b-hf",
    "meta-llama/Llama-2-7b-chat-hf",
    "meta-llama/Llama-2-13b-hf",
    "meta-llama/Llama-2-13b-chat-hf",
    "meta-llama/Llama-2-70b-hf",
    "meta-llama/Llama-2-70b-chat-hf",
    "meta-llama/Llama-2-7b",
    "meta-llama/Llama-2-7b-chat",
    "meta-llama/Llama-2-13b",
    "meta-llama/Llama-2-13b-chat",
    "meta-llama/Llama-2-70b",
    "meta-llama/Llama-2-70b-chat",
]  # these have been tested on extensively. But by default all text2text-generation and text-generation models are supported by liteLLM. - https://docs.litellm.ai/docs/providers

together_ai_models: List = [
    # llama llms - chat
    "togethercomputer/llama-2-70b-chat",
    # llama llms - language / instruct
    "togethercomputer/llama-2-70b",
    "togethercomputer/LLaMA-2-7B-32K",
    "togethercomputer/Llama-2-7B-32K-Instruct",
    "togethercomputer/llama-2-7b",
    # falcon llms
    "togethercomputer/falcon-40b-instruct",
    "togethercomputer/falcon-7b-instruct",
    # alpaca
    "togethercomputer/alpaca-7b",
    # chat llms
    "HuggingFaceH4/starchat-alpha",
    # code llms
    "togethercomputer/CodeLlama-34b",
    "togethercomputer/CodeLlama-34b-Instruct",
    "togethercomputer/CodeLlama-34b-Python",
    "defog/sqlcoder",
    "NumbersStation/nsql-llama-2-7B",
    "WizardLM/WizardCoder-15B-V1.0",
    "WizardLM/WizardCoder-Python-34B-V1.0",
    # language llms
    "NousResearch/Nous-Hermes-Llama2-13b",
    "Austism/chronos-hermes-13b",
    "upstage/SOLAR-0-70b-16bit",
    "WizardLM/WizardLM-70B-V1.0",
]  # supports all together ai models, just pass in the model id e.g. completion(model="together_computer/replit_code_3b",...)


baseten_models: List = [
    "qvv0xeq",
    "q841o8w",
    "31dxrj3",
]  # FALCON 7B  # WizardLM  # Mosaic ML


# used for Cost Tracking & Token counting
# https://azure.microsoft.com/en-in/pricing/details/cognitive-services/openai-service/
# Azure returns gpt-35-turbo in their responses, we need to map this to azure/gpt-3.5-turbo for token counting
azure_llms = {
    "gpt-35-turbo": "azure/gpt-35-turbo",
    "gpt-35-turbo-16k": "azure/gpt-35-turbo-16k",
    "gpt-35-turbo-instruct": "azure/gpt-35-turbo-instruct",
}

azure_embedding_models = {
    "ada": "azure/ada",
}

petals_models = [
    "petals-team/StableBeluga2",
]

ollama_models = ["llama2"]

maritalk_models = ["maritalk"]

model_list = (
    open_ai_chat_completion_models
    + open_ai_text_completion_models
    + cohere_models
    + cohere_chat_models
    + anthropic_models
    + replicate_models
    + openrouter_models
    + huggingface_models
    + vertex_chat_models
    + vertex_text_models
    + ai21_models
    + together_ai_models
    + baseten_models
    + aleph_alpha_models
    + nlp_cloud_models
    + ollama_models
    + bedrock_models
    + deepinfra_models
    + perplexity_models
    + maritalk_models
    + vertex_language_models
    + watsonx_models
)

provider_list: List = [
    "openai",
    "custom_openai",
    "text-completion-openai",
    "cohere",
    "cohere_chat",
    "clarifai",
    "anthropic",
    "replicate",
    "huggingface",
    "together_ai",
    "openrouter",
    "vertex_ai",
    "palm",
    "gemini",
    "ai21",
    "baseten",
    "azure",
    "azure_text",
    "azure_ai",
    "sagemaker",
    "bedrock",
    "vllm",
    "nlp_cloud",
    "petals",
    "oobabooga",
    "ollama",
    "ollama_chat",
    "deepinfra",
    "perplexity",
    "anyscale",
    "mistral",
    "groq",
    "deepseek",
    "maritalk",
    "voyage",
    "cloudflare",
    "xinference",
    "fireworks_ai",
    "friendliai",
    "watsonx",
    "triton",
    "predibase",
    "databricks",
    "custom",  # custom apis
]

models_by_provider: dict = {
    "openai": open_ai_chat_completion_models + open_ai_text_completion_models,
    "cohere": cohere_models,
    "cohere_chat": cohere_chat_models,
    "anthropic": anthropic_models,
    "replicate": replicate_models,
    "huggingface": huggingface_models,
    "together_ai": together_ai_models,
    "baseten": baseten_models,
    "openrouter": openrouter_models,
    "vertex_ai": vertex_chat_models
    + vertex_text_models
    + vertex_anthropic_models
    + vertex_vision_models
    + vertex_language_models,
    "ai21": ai21_models,
    "bedrock": bedrock_models,
    "petals": petals_models,
    "ollama": ollama_models,
    "deepinfra": deepinfra_models,
    "perplexity": perplexity_models,
    "maritalk": maritalk_models,
    "watsonx": watsonx_models,
}

# mapping for those models which have larger equivalents
longer_context_model_fallback_dict: dict = {
    # openai chat completion models
    "gpt-3.5-turbo": "gpt-3.5-turbo-16k",
    "gpt-3.5-turbo-0301": "gpt-3.5-turbo-16k-0301",
    "gpt-3.5-turbo-0613": "gpt-3.5-turbo-16k-0613",
    "gpt-4": "gpt-4-32k",
    "gpt-4-0314": "gpt-4-32k-0314",
    "gpt-4-0613": "gpt-4-32k-0613",
    # anthropic
    "claude-instant-1": "claude-2",
    "claude-instant-1.2": "claude-2",
    # vertexai
    "chat-bison": "chat-bison-32k",
    "chat-bison@001": "chat-bison-32k",
    "codechat-bison": "codechat-bison-32k",
    "codechat-bison@001": "codechat-bison-32k",
    # openrouter
    "openrouter/openai/gpt-3.5-turbo": "openrouter/openai/gpt-3.5-turbo-16k",
    "openrouter/anthropic/claude-instant-v1": "openrouter/anthropic/claude-2",
}

####### EMBEDDING MODELS ###################
open_ai_embedding_models: List = ["text-embedding-ada-002"]
cohere_embedding_models: List = [
    "embed-english-v3.0",
    "embed-english-light-v3.0",
    "embed-multilingual-v3.0",
    "embed-english-v2.0",
    "embed-english-light-v2.0",
    "embed-multilingual-v2.0",
]
bedrock_embedding_models: List = [
    "amazon.titan-embed-text-v1",
    "cohere.embed-english-v3",
    "cohere.embed-multilingual-v3",
]

all_embedding_models = (
    open_ai_embedding_models
    + cohere_embedding_models
    + bedrock_embedding_models
    + vertex_embedding_models
)

####### IMAGE GENERATION MODELS ###################
openai_image_generation_models = ["dall-e-2", "dall-e-3"]

from .timeout import timeout
from .cost_calculator import completion_cost
from .utils import (
    client,
    exception_type,
    get_optional_params,
    modify_integration,
    token_counter,
    create_pretrained_tokenizer,
    create_tokenizer,
    cost_per_token,
    supports_function_calling,
    supports_parallel_function_calling,
    supports_vision,
    get_litellm_params,
    Logging,
    acreate,
    get_model_list,
    get_max_tokens,
    get_model_info,
    register_prompt_template,
    validate_environment,
    check_valid_key,
    get_llm_provider,
    register_model,
    encode,
    decode,
    _calculate_retry_after,
    _should_retry,
    get_secret,
    get_supported_openai_params,
    get_api_base,
    get_first_chars_messages,
    ModelResponse,
    ImageResponse,
    ImageObject,
    get_provider_fields,
)
from .llms.huggingface_restapi import HuggingfaceConfig
from .llms.anthropic import AnthropicConfig
from .llms.databricks import DatabricksConfig, DatabricksEmbeddingConfig
from .llms.predibase import PredibaseConfig
from .llms.anthropic_text import AnthropicTextConfig
from .llms.replicate import ReplicateConfig
from .llms.cohere import CohereConfig
from .llms.clarifai import ClarifaiConfig
from .llms.ai21 import AI21Config
from .llms.together_ai import TogetherAIConfig
from .llms.cloudflare import CloudflareConfig
from .llms.palm import PalmConfig
from .llms.gemini import GeminiConfig
from .llms.nlp_cloud import NLPCloudConfig
from .llms.aleph_alpha import AlephAlphaConfig
from .llms.petals import PetalsConfig
from .llms.vertex_ai import VertexAIConfig, VertexAITextEmbeddingConfig
from .llms.vertex_ai_anthropic import VertexAIAnthropicConfig
from .llms.sagemaker import SagemakerConfig
from .llms.ollama import OllamaConfig
from .llms.ollama_chat import OllamaChatConfig
from .llms.maritalk import MaritTalkConfig
from .llms.bedrock_httpx import AmazonCohereChatConfig, AmazonConverseConfig
from .llms.bedrock import (
    AmazonTitanConfig,
    AmazonAI21Config,
    AmazonAnthropicConfig,
    AmazonAnthropicClaude3Config,
    AmazonCohereConfig,
    AmazonLlamaConfig,
    AmazonStabilityConfig,
    AmazonMistralConfig,
    AmazonBedrockGlobalConfig,
)
from .llms.openai import (
    OpenAIConfig,
    OpenAITextCompletionConfig,
    MistralConfig,
    MistralEmbeddingConfig,
    DeepInfraConfig,
)
from .llms.azure import (
    AzureOpenAIConfig,
    AzureOpenAIError,
    AzureOpenAIAssistantsAPIConfig,
)
from .llms.watsonx import IBMWatsonXAIConfig
from .main import *  # type: ignore
from .integrations import *
from .exceptions import (
    AuthenticationError,
    InvalidRequestError,
    BadRequestError,
    NotFoundError,
    RateLimitError,
    ServiceUnavailableError,
    OpenAIError,
    ContextWindowExceededError,
    ContentPolicyViolationError,
    BudgetExceededError,
    APIError,
    Timeout,
    APIConnectionError,
    APIResponseValidationError,
    UnprocessableEntityError,
    InternalServerError,
    LITELLM_EXCEPTION_TYPES,
)
from .budget_manager import BudgetManager
from .proxy.proxy_cli import run_server
from .router import Router
from .assistants.main import *
from .batches.main import *
from .scheduler import *
from .cost_calculator import response_cost_calculator<|MERGE_RESOLUTION|>--- conflicted
+++ resolved
@@ -407,11 +407,8 @@
     "xinference",
     "together_ai",
     "fireworks_ai",
-<<<<<<< HEAD
     "friendliai",
-=======
     "azure_ai",
->>>>>>> 06ac381d
 ]
 
 
