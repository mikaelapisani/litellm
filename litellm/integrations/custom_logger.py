#### What this does ####
#    On success, logs events to Promptlayer
import dotenv, os
import requests

from litellm.proxy._types import UserAPIKeyAuth
from litellm.caching import DualCache

from typing import Literal, Union

dotenv.load_dotenv()  # Loading env variables using dotenv
import traceback


class CustomLogger:  # https://docs.litellm.ai/docs/observability/custom_callback#callback-class
    # Class variables or attributes
    def __init__(self):
        pass

    def log_pre_api_call(self, model, messages, kwargs):
        pass

    def log_post_api_call(self, kwargs, response_obj, start_time, end_time):
        pass

    def log_stream_event(self, kwargs, response_obj, start_time, end_time):
        pass

    def log_success_event(self, kwargs, response_obj, start_time, end_time):
        pass

    def log_failure_event(self, kwargs, response_obj, start_time, end_time):
        pass

    #### ASYNC ####

    async def async_log_stream_event(self, kwargs, response_obj, start_time, end_time):
        pass

    async def async_log_pre_api_call(self, model, messages, kwargs):
        pass

    async def async_log_success_event(self, kwargs, response_obj, start_time, end_time):
        pass

    async def async_log_failure_event(self, kwargs, response_obj, start_time, end_time):
        pass

    #### CALL HOOKS - proxy only ####
    """
    Control the modify incoming / outgoung data before calling the model
    """

    async def async_pre_call_hook(
        self,
        user_api_key_dict: UserAPIKeyAuth,
        cache: DualCache,
        data: dict,
        call_type: Literal["completion", "embeddings", "image_generation"],
    ):
        pass

    async def async_post_call_failure_hook(
        self, original_exception: Exception, user_api_key_dict: UserAPIKeyAuth
    ):
        pass

<<<<<<< HEAD
    async def async_post_call_success_hook(
        self,
        user_api_key_dict: UserAPIKeyAuth,
        response,
    ):
=======
    async def async_post_call_streaming_hook(
        self, original_exception: Exception, user_api_key_dict: UserAPIKeyAuth
    ):
        """
        Returns streaming chunk before their returned to user
        """
        pass

    async def async_post_call_success_hook(
        self, original_exception: Exception, user_api_key_dict: UserAPIKeyAuth
    ):
        """
        Returns llm response before it's returned to user
        """
>>>>>>> dc0b2b45
        pass

    #### SINGLE-USE #### - https://docs.litellm.ai/docs/observability/custom_callback#using-your-custom-callback-function

    def log_input_event(self, model, messages, kwargs, print_verbose, callback_func):
        try:
            kwargs["model"] = model
            kwargs["messages"] = messages
            kwargs["log_event_type"] = "pre_api_call"
            callback_func(
                kwargs,
            )
            print_verbose(f"Custom Logger - model call details: {kwargs}")
        except:
            traceback.print_exc()
            print_verbose(f"Custom Logger Error - {traceback.format_exc()}")

    async def async_log_input_event(
        self, model, messages, kwargs, print_verbose, callback_func
    ):
        try:
            kwargs["model"] = model
            kwargs["messages"] = messages
            kwargs["log_event_type"] = "pre_api_call"
            await callback_func(
                kwargs,
            )
            print_verbose(f"Custom Logger - model call details: {kwargs}")
        except:
            traceback.print_exc()
            print_verbose(f"Custom Logger Error - {traceback.format_exc()}")

    def log_event(
        self, kwargs, response_obj, start_time, end_time, print_verbose, callback_func
    ):
        # Method definition
        try:
            kwargs["log_event_type"] = "post_api_call"
            callback_func(
                kwargs,  # kwargs to func
                response_obj,
                start_time,
                end_time,
            )
            print_verbose(f"Custom Logger - final response object: {response_obj}")
        except:
            # traceback.print_exc()
            print_verbose(f"Custom Logger Error - {traceback.format_exc()}")
            pass

    async def async_log_event(
        self, kwargs, response_obj, start_time, end_time, print_verbose, callback_func
    ):
        # Method definition
        try:
            kwargs["log_event_type"] = "post_api_call"
            await callback_func(
                kwargs,  # kwargs to func
                response_obj,
                start_time,
                end_time,
            )
            print_verbose(f"Custom Logger - final response object: {response_obj}")
        except:
            # traceback.print_exc()
            print_verbose(f"Custom Logger Error - {traceback.format_exc()}")
            pass<|MERGE_RESOLUTION|>--- conflicted
+++ resolved
@@ -65,29 +65,11 @@
     ):
         pass
 
-<<<<<<< HEAD
     async def async_post_call_success_hook(
         self,
         user_api_key_dict: UserAPIKeyAuth,
         response,
     ):
-=======
-    async def async_post_call_streaming_hook(
-        self, original_exception: Exception, user_api_key_dict: UserAPIKeyAuth
-    ):
-        """
-        Returns streaming chunk before their returned to user
-        """
-        pass
-
-    async def async_post_call_success_hook(
-        self, original_exception: Exception, user_api_key_dict: UserAPIKeyAuth
-    ):
-        """
-        Returns llm response before it's returned to user
-        """
->>>>>>> dc0b2b45
-        pass
 
     #### SINGLE-USE #### - https://docs.litellm.ai/docs/observability/custom_callback#using-your-custom-callback-function
 
