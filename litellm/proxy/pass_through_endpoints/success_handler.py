import re
from datetime import datetime
from typing import Union

import httpx

import litellm
from litellm.litellm_core_utils.litellm_logging import Logging as LiteLLMLoggingObj
from litellm.llms.vertex_ai_and_google_ai_studio.gemini.vertex_and_google_ai_studio_gemini import (
    VertexLLM,
)
from litellm.proxy.auth.user_api_key_auth import user_api_key_auth


class PassThroughEndpointLogging:
    def __init__(self):
        self.TRACKED_VERTEX_ROUTES = [
            "generateContent",
            "streamGenerateContent",
            "predict",
        ]

    async def pass_through_async_success_handler(
        self,
        httpx_response: httpx.Response,
        logging_obj: LiteLLMLoggingObj,
        url_route: str,
        result: str,
        start_time: datetime,
        end_time: datetime,
        cache_hit: bool,
        **kwargs,
    ):
        if self.is_vertex_route(url_route):
            await self.vertex_passthrough_handler(
                httpx_response=httpx_response,
                logging_obj=logging_obj,
                url_route=url_route,
                result=result,
                start_time=start_time,
                end_time=end_time,
                cache_hit=cache_hit,
                **kwargs,
            )
        else:
            await logging_obj.async_success_handler(
                result="",
                start_time=start_time,
                end_time=end_time,
                cache_hit=False,
            )

    def is_vertex_route(self, url_route: str):
        for route in self.TRACKED_VERTEX_ROUTES:
            if route in url_route:
                return True
        return False

    def extract_model_from_url(self, url: str) -> str:
        pattern = r"/models/([^:]+)"
        match = re.search(pattern, url)
        if match:
            return match.group(1)
        return "unknown"

    async def vertex_passthrough_handler(
        self,
        httpx_response: httpx.Response,
        logging_obj: LiteLLMLoggingObj,
        url_route: str,
        result: str,
        start_time: datetime,
        end_time: datetime,
        cache_hit: bool,
        **kwargs,
    ):
        if "generateContent" in url_route:
            model = self.extract_model_from_url(url_route)

            instance_of_vertex_llm = VertexLLM()
            litellm_model_response: litellm.ModelResponse = (
                instance_of_vertex_llm._process_response(
                    model=model,
                    messages=[
                        {"role": "user", "content": "no-message-pass-through-endpoint"}
                    ],
                    response=httpx_response,
                    model_response=litellm.ModelResponse(),
                    logging_obj=logging_obj,
                    optional_params={},
                    litellm_params={},
                    api_key="",
                    data={},
                    print_verbose=litellm.print_verbose,
                    encoding=None,
                )
            )
            logging_obj.model = litellm_model_response.model
            logging_obj.model_call_details["model"] = logging_obj.model

            await logging_obj.async_success_handler(
                result=litellm_model_response,
                start_time=start_time,
                end_time=end_time,
                cache_hit=cache_hit,
            )
        elif "predict" in url_route:
            from litellm.llms.vertex_ai_and_google_ai_studio.image_generation.image_generation_handler import (
                VertexImageGeneration,
            )
            from litellm.llms.vertex_ai_and_google_ai_studio.vertex_embeddings.embedding_handler import (
                transform_vertex_response_to_openai,
            )
            from litellm.types.utils import PassthroughCallTypes

            vertex_image_generation_class = VertexImageGeneration()

            model = self.extract_model_from_url(url_route)
            _json_response = httpx_response.json()

<<<<<<< HEAD
            litellm_embedding_response: litellm.EmbeddingResponse = (
                await transform_vertex_response_to_openai(
                    response=_json_response,
                    model=model,
                    model_response=litellm.EmbeddingResponse(),
                )
            )

            litellm_embedding_response.model = model
            logging_obj.model = litellm_embedding_response.model
            logging_obj.model_call_details["model"] = logging_obj.model

            await logging_obj.async_success_handler(
                result=litellm_embedding_response,
=======
            litellm_prediction_response: Union[
                litellm.ModelResponse, litellm.EmbeddingResponse, litellm.ImageResponse
            ] = litellm.ModelResponse()
            if vertex_image_generation_class.is_image_generation_response(
                _json_response
            ):
                litellm_prediction_response = (
                    vertex_image_generation_class.process_image_generation_response(
                        _json_response,
                        model_response=litellm.ImageResponse(),
                        model=model,
                    )
                )

                logging_obj.call_type = (
                    PassthroughCallTypes.passthrough_image_generation.value
                )
            else:
                litellm_prediction_response = await transform_vertex_response_to_openai(
                    response=_json_response,
                    model=model,
                    model_response=litellm.EmbeddingResponse(),
                )
            if isinstance(litellm_prediction_response, litellm.EmbeddingResponse):
                litellm_prediction_response.model = model

            logging_obj.model = model
            logging_obj.model_call_details["model"] = logging_obj.model

            await logging_obj.async_success_handler(
                result=litellm_prediction_response,
>>>>>>> 7aaabb51
                start_time=start_time,
                end_time=end_time,
                cache_hit=cache_hit,
            )<|MERGE_RESOLUTION|>--- conflicted
+++ resolved
@@ -118,22 +118,6 @@
             model = self.extract_model_from_url(url_route)
             _json_response = httpx_response.json()
 
-<<<<<<< HEAD
-            litellm_embedding_response: litellm.EmbeddingResponse = (
-                await transform_vertex_response_to_openai(
-                    response=_json_response,
-                    model=model,
-                    model_response=litellm.EmbeddingResponse(),
-                )
-            )
-
-            litellm_embedding_response.model = model
-            logging_obj.model = litellm_embedding_response.model
-            logging_obj.model_call_details["model"] = logging_obj.model
-
-            await logging_obj.async_success_handler(
-                result=litellm_embedding_response,
-=======
             litellm_prediction_response: Union[
                 litellm.ModelResponse, litellm.EmbeddingResponse, litellm.ImageResponse
             ] = litellm.ModelResponse()
@@ -165,7 +149,6 @@
 
             await logging_obj.async_success_handler(
                 result=litellm_prediction_response,
->>>>>>> 7aaabb51
                 start_time=start_time,
                 end_time=end_time,
                 cache_hit=cache_hit,
